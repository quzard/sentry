"""
sentry.conf.defaults
~~~~~~~~~~~~~~~~~~~~

Represents the default values for all Sentry settings.

:copyright: (c) 2010-2013 by the Sentry Team, see AUTHORS for more details.
:license: BSD, see LICENSE for more details.
"""

import logging
import os
import os.path

MODULE_ROOT = os.path.dirname(__import__('sentry').__file__)

# Allow local testing of Sentry even if DEBUG is enabled
DEBUG = False

FILTERS = (
    'sentry.filters.StatusFilter',
)

KEY = None

LOG_LEVELS = (
    (logging.DEBUG, 'debug'),
    (logging.INFO, 'info'),
    (logging.WARNING, 'warning'),
    (logging.ERROR, 'error'),
    (logging.FATAL, 'fatal'),
)

DEFAULT_LOG_LEVEL = 'error'

DEFAULT_LOGGER_NAME = 'root'

# Absolute URL to the sentry root directory. Should not include a trailing slash.
URL_PREFIX = ''

# Allow access to Sentry without authentication.
PUBLIC = False

EMAIL_SUBJECT_PREFIX = ''

INTERNAL_IPS = set()

SERVER_EMAIL = 'root@localhost'

LOGIN_URL = None

PROJECT = 1

# Only store a portion of all messages per unique group.
SAMPLE_DATA = True

# The following values control the sampling rates
SAMPLE_RATES = (
    (50, 1),
    (1000, 2),
    (10000, 10),
    (100000, 50),
    (1000000, 300),
    (10000000, 2000),
)

MAX_SAMPLE_RATE = 10000

SAMPLE_TIMES = (
    (3600, 1),
    (360, 10),
    (60, 60),
)

MAX_SAMPLE_TIME = 10000

# The number of events to display per page
MESSAGES_PER_PAGE = 15

# Web Service
WEB_HOST = 'localhost'
WEB_PORT = 9000
WEB_OPTIONS = {
    'workers': 3,
}

# UDP Service
UDP_HOST = 'localhost'
UDP_PORT = 9001

# Queue (Kombu)
QUEUE = {
    'transport': 'kombu.transport.django.Transport',
}

# Should users without 'sentry.add_project' permissions be allowed
# to create new projects
ALLOW_PROJECT_CREATION = False

# Should users without 'sentry.add_team' permissions be allowed
# to create new projects
ALLOW_TEAM_CREATION = False

# Should users without superuser permissions be allowed to
# make projects public
ALLOW_PUBLIC_PROJECTS = True

# Should users be allowed to register an account? If this is disabled
# accounts can only be created when someone is invited or added
# manually.
ALLOW_REGISTRATION = True

# Instructs Sentry to utilize it's queue for background jobs. You will
# need to ensure that you have workers running if you enable the queue.
USE_QUEUE = False

# Instructs Sentry to utilize it's internal search indexer on all incoming
# events..
USE_SEARCH = True

# Enable trend results. These can be expensive and are calculated in real-time.
# When disabled they will be replaced w/ a default priority sort.
USE_TRENDING = True

# Default sort option for the group stream
DEFAULT_SORT_OPTION = 'date'

# Default sort option for the search results
SEARCH_DEFAULT_SORT_OPTION = 'date'

# Default to not sending the Access-Control-Allow-Origin header on api/store
ALLOW_ORIGIN = None

# Enable scraping of javascript context for source code
SCRAPE_JAVASCRIPT_CONTEXT = True

# The alias for the cache backend (MUST be a compatible backend string for < 1.3)
CACHE_BACKEND = 'dummy://'

# The maximum number of events which can be requested as JSON
MAX_JSON_RESULTS = 1000

# Redis connection information (see Nydus documentation)
REDIS_OPTIONS = {}

# Buffer backend to use
BUFFER = 'sentry.buffer.Buffer'
BUFFER_OPTIONS = {}

# Auth engines and the settings required for them to be listed
AUTH_PROVIDERS = {
    'twitter': ('TWITTER_CONSUMER_KEY', 'TWITTER_CONSUMER_SECRET'),
    'facebook': ('FACEBOOK_APP_ID', 'FACEBOOK_API_SECRET'),
    'github': ('GITHUB_APP_ID', 'GITHUB_API_SECRET'),
    'google': ('GOOGLE_OAUTH2_CLIENT_ID', 'GOOGLE_OAUTH2_CLIENT_SECRET'),
    'trello': ('TRELLO_API_KEY', 'TRELLO_API_SECRET'),
    'bitbucket': ('BITBUCKET_CONSUMER_KEY', 'BITBUCKET_CONSUMER_SECRET'),
}


# Default alerting threshold values
DEFAULT_ALERT_PROJECT_THRESHOLD = (500, 100)  # 500%, 100 events
DEFAULT_ALERT_GROUP_THRESHOLD = (1000, 100)  # 1000%, 100 events

<<<<<<< HEAD
RAVEN_JS_URL = 'd3nslu0hdya83q.cloudfront.net/dist/1.0/raven.min.js'
=======
ENDPOINT = None
PUBLIC_ENDPOINT = None
>>>>>>> d8b47002
<|MERGE_RESOLUTION|>--- conflicted
+++ resolved
@@ -162,9 +162,9 @@
 DEFAULT_ALERT_PROJECT_THRESHOLD = (500, 100)  # 500%, 100 events
 DEFAULT_ALERT_GROUP_THRESHOLD = (1000, 100)  # 1000%, 100 events
 
-<<<<<<< HEAD
 RAVEN_JS_URL = 'd3nslu0hdya83q.cloudfront.net/dist/1.0/raven.min.js'
-=======
+
+# URI Prefixes for generating DSN URLs
+# (Defaults to URL_PREFIX by default)
 ENDPOINT = None
-PUBLIC_ENDPOINT = None
->>>>>>> d8b47002
+PUBLIC_ENDPOINT = None