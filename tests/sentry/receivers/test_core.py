--- conflicted
+++ resolved
@@ -4,13 +4,9 @@
 
 from django.conf import settings
 
-<<<<<<< HEAD
-from sentry.models import Project, ProjectKey, Team, User
-=======
 from sentry.models import (
     Organization, Project, ProjectKey, Team, User
 )
->>>>>>> ec8e801d
 from sentry.receivers.core import create_default_projects
 from sentry.testutils import TestCase
 
@@ -20,10 +16,7 @@
         user, _ = User.objects.get_or_create(is_superuser=True, defaults={
             'username': 'test'
         })
-<<<<<<< HEAD
-=======
         Organization.objects.all().delete()
->>>>>>> ec8e801d
         Team.objects.filter(slug='sentry').delete()
         Project.objects.filter(id=settings.SENTRY_PROJECT).delete()
 
@@ -55,10 +48,6 @@
         user = User.objects.get(username='sentry')
 
         project = Project.objects.get(id=settings.SENTRY_PROJECT)
-<<<<<<< HEAD
-        assert project.owner == user
-=======
->>>>>>> ec8e801d
         assert project.public is False
         assert project.name == 'Backend'
         assert project.slug == 'backend'
